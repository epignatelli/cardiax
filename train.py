--- conflicted
+++ resolved
@@ -65,12 +65,8 @@
     val_maxsteps = hparams.val_maxsteps if not hparams.debug else 1
     log_frequency = hparams.log_frequency
     lamb = hparams.lamb
-<<<<<<< HEAD
     tbtt = hparams.tbtt
     wandb.init(project="deepx")
-=======
-    wandb.init(project="deepx-params5")
->>>>>>> 112eaad2
 
     #  log
     logging.info("Logging hyperparameters...")
